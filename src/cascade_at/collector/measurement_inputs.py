import numpy as np
import pandas as pd
from copy import copy
from collections import defaultdict

from cascade_at.core.db import decomp_step as ds

from cascade_at.core.log import get_loggers
from cascade_at.inputs.base_input import BaseInput
from cascade_at.inputs.asdr import ASDR
from cascade_at.inputs.csmr import CSMR
from cascade_at.inputs.covariate_data import CovariateData
from cascade_at.inputs.covariate_specs import CovariateSpecs
from cascade_at.inputs.data import CrosswalkVersion
from cascade_at.inputs.demographics import Demographics
from cascade_at.inputs.locations import LocationDAG
from cascade_at.inputs.population import Population
from cascade_at.inputs.utilities.covariate_weighting import get_interpolated_covariate_values
from cascade_at.inputs.utilities.gbd_ids import get_location_set_version_id
from cascade_at.dismod.integrand_mappings import make_integrand_map
from cascade_at.inputs.utilities.transformations import COVARIATE_TRANSFORMS
from cascade_at.inputs.utilities.gbd_ids import SEX_ID_TO_NAME, SEX_NAME_TO_ID
from cascade_at.inputs.utilities.gbd_ids import CascadeConstants, StudyCovConstants
from cascade_at.inputs.utilities.covariate_weighting import expand_grid

LOG = get_loggers(__name__)


class MeasurementInputs:
    def __init__(self, model_version_id, gbd_round_id,
                 decomp_step_id, csmr_process_version_id,
                 csmr_cause_id, crosswalk_version_id,
                 country_covariate_id,
                 conn_def,
                 location_set_version_id=None):
        """
        The class that constructs all of the measurement inputs. Pulls ASDR, CSMR, crosswalk versions,
        and country covariates, and puts them into one data frame that then formats itself
        for the dismod database. Performs covariate value interpolation if age and year ranges
        don't match up with GBD age and year ranges.

        Parameters:
            model_version_id: (int) the model version ID
            gbd_round_id: (int) the GBD round ID
            decomp_step_id: (int) the decomp step ID
            csmr_process_version_id: (int) process version ID for CSMR
            csmr_cause_id: (int) cause to pull CSMR from
            crosswalk_version_id: (int) crosswalk version to use
            country_covariate_id: (list of int) list of covariate IDs
            conn_def: (str) connection definition from .odbc file (e.g. 'epi')
            location_set_version_id: (int) can be None, if it's none, get the
                best location_set_version_id for estimation hierarchy of this GBD round.

        Attributes:
            self.decomp_step: (str) the decomp step in string form
            self.demographics: (cascade_at.inputs.demographics.Demographics) a demographics object
                that specifies the age group, sex, location, and year IDs to grab
            self.integrand_map: (dict) dictionary mapping from GBD measure IDs to DisMod IDs
            self.asdr: (cascade_at.inputs.asdr.ASDR) all-cause mortality input object
            self.csmr: (cascade_at.inputs.csmr.CSMR) cause-specific mortality input object from cause
                csmr_cause_id
            self.data: (cascade_at.inputs.data.CrosswalkVersion) crosswalk version data from IHME database
            self.covariate_data: (List[cascade_at.inputs.covariate_data.CovariateData]) list of covariate
                data objects that contains the raw covariate data mapped to IDs
            self.location_dag: (cascade_at.inputs.locations.LocationDAG) DAG of locations to be used
            self.population: (cascade_at.inputs.population.Population) population object that is used
                for covariate weighting
            self.data_eta: (Dict[str, float]): dictionary of eta value to be applied to each measure
            self.density: (Dict[str, str]): dictionary of density to be applied to each measure
            self.nu: (Dict[str, float]): dictionary of nu value to be applied to each measure
            self.dismod_data: (pd.DataFrame) resulting dismod data formatted to be used in the dismod database
        
        Usage:
        >>> from cascade_at.settings.base_case import BASE_CASE
        >>> from cascade_at.settings.settings import load_settings

        >>> settings = load_settings(BASE_CASE)
        >>> covariate_ids = [i.country_covariate_id for i in settings.country_covariate]

        >>> i = MeasurementInputs(model_version_id=settings.model.model_version_id,
        >>>            gbd_round_id=settings.gbd_round_id,
        >>>            decomp_step_id=settings.model.decomp_step_id,
        >>>            csmr_process_version_id=None,
        >>>            csmr_cause_id = settings.model.add_csmr_cause,
        >>>            crosswalk_version_id=settings.model.crosswalk_version_id,
        >>>            country_covariate_id=covariate_ids,
        >>>            conn_def='epi',
        >>>            location_set_version_id=settings.location_set_version_id)
        >>> i.get_raw_inputs()
        >>> i.configure_inputs_for_dismod()
        """
        LOG.info(f"Initializing input object for model version ID {model_version_id}.")
        LOG.info(f"GBD Round ID {gbd_round_id}.")
        LOG.info(f"Pulling from connection {conn_def}.")
        self.model_version_id = model_version_id
        self.gbd_round_id = gbd_round_id
        self.decomp_step_id = decomp_step_id
        self.csmr_process_version_id = csmr_process_version_id
        self.csmr_cause_id = csmr_cause_id
        self.crosswalk_version_id = crosswalk_version_id
        self.country_covariate_id = country_covariate_id
        self.conn_def = conn_def
        self.decomp_step = ds.decomp_step_from_decomp_step_id(
            self.decomp_step_id
        )
        self.demographics = Demographics(gbd_round_id=self.gbd_round_id)
        if location_set_version_id is None:
            self.location_set_version_id = get_location_set_version_id(
                gbd_round_id=self.gbd_round_id
            )
        else:
            self.location_set_version_id = location_set_version_id
        self.location_dag = LocationDAG(
            location_set_version_id=self.location_set_version_id
        )
        self.integrand_map = make_integrand_map()

        self.exclude_outliers = True
        self.asdr = None
        self.csmr = None
        self.population = None
        self.data = None
        self.covariates = None
        self.age_groups = None

        self.data_eta = None
        self.density = None
        self.nu = None
        self.measures_to_exclude = None

        self.dismod_data = None
        self.covariate_data = None
        self.country_covariate_data = None
        self.covariate_specs = None
        self.omega = None

    def get_raw_inputs(self):
        """
        Get the raw inputs that need to be used
        in the modeling.

        :return:
        """
        LOG.info("Getting all raw inputs.")
        self.asdr = ASDR(
            demographics=self.demographics,
            decomp_step=self.decomp_step,
            gbd_round_id=self.gbd_round_id
        ).get_raw()
        self.csmr = CSMR(
            cause_id=self.csmr_cause_id,
            demographics=self.demographics,
            decomp_step=self.decomp_step,
            gbd_round_id=self.gbd_round_id,
            process_version_id=self.csmr_process_version_id
        ).get_raw()
        self.data = CrosswalkVersion(
            crosswalk_version_id=self.crosswalk_version_id,
            exclude_outliers=self.exclude_outliers,
            demographics=self.demographics,
            conn_def=self.conn_def
        ).get_raw()
        self.covariate_data = [CovariateData(
            covariate_id=c,
            demographics=self.demographics,
            decomp_step=self.decomp_step,
            gbd_round_id=self.gbd_round_id
        ).get_raw() for c in self.country_covariate_id]
        self.population = Population(
            demographics=self.demographics,
            decomp_step=self.decomp_step,
            gbd_round_id=self.gbd_round_id
        ).get_population()

    def configure_inputs_for_dismod(self, settings):
        """
        Modifies the inputs for DisMod based on model-specific settings.

        :param settings: (cascade.settings.configuration.Configuration)
        :return: self
        """
        self.data_eta = self.data_eta_from_settings(settings)
        self.density = self.density_from_settings(settings)
        self.nu = self.nu_from_settings(settings)
        self.measures_to_exclude = self.measures_to_exclude_from_settings(settings)

        # If we are constraining omega, then we want to hold out the data
        # from the DisMod fit for ASDR and CSMR.
        data = self.data.configure_for_dismod(measures_to_exclude=self.measures_to_exclude)
        asdr = self.asdr.configure_for_dismod(hold_out=settings.model.constrain_omega)
        csmr = self.csmr.configure_for_dismod(hold_out=settings.model.constrain_omega)

        self.dismod_data = pd.concat([data, asdr, csmr], axis=0)
        self.dismod_data.reset_index(drop=True, inplace=True)

        if settings.model.constrain_omega:
            self.omega = self.calculate_omega(asdr=asdr, csmr=csmr)
        else:
            self.omega = None

        self.dismod_data["density"] = self.dismod_data.measure.apply(self.density.__getitem__)
        self.dismod_data["eta"] = self.dismod_data.measure.apply(self.data_eta.__getitem__)
        self.dismod_data["nu"] = self.dismod_data.measure.apply(self.nu.__getitem__)

        # This makes the specs not just for the country covariate but adds on the
        # sex and one covariates.
        self.covariate_specs = CovariateSpecs(settings.country_covariate)
        self.country_covariate_data = {c.covariate_id: c.configure_for_dismod(
            pop_df=self.population.configure_for_dismod(),
            loc_df=self.location_dag.df
        ) for c in self.covariate_data}
<<<<<<< HEAD
        
        # This makes the specs not just for the country covariate but adds on the
        # sex and one covariates.
        self.covariate_specs = CovariateSpecs(settings.country_covariate)

        self.dismod_data = self.interpolate_country_covariate_values(df=self.dismod_data)
        self.dismod_data = self.transform_country_covariates(df=self.dismod_data)
=======
>>>>>>> 055018f1

        self.dismod_data = self.add_covariates_to_data(df=self.dismod_data)
        self.dismod_data.loc[self.dismod_data.hold_out.isnull(), 'hold_out'] = 0.
        self.dismod_data.drop(['age_group_id'], inplace=True, axis=1)

        return self

    def add_covariates_to_data(self, df):
        """
        Add on covariates to a data frame that has age_group_id, year_id
        or time-age upper / lower, and location_id and sex_id. Adds both
        country-level and study-level covariates.
        :return:
        """
        cov_dict_for_interpolation = {
            c.name: self.country_covariate_data[c.covariate_id]
            for c in self.covariate_specs.covariate_specs
            if c.study_country == 'country'
        }

        df = self.interpolate_country_covariate_values(df=df, cov_dict=cov_dict_for_interpolation)
        df = self.transform_country_covariates(df=df)

        df['s_sex'] = df.sex_id.map(SEX_ID_TO_NAME).map(StudyCovConstants.SEX_COV_VALUE_MAP)
        df['s_one'] = StudyCovConstants.ONE_COV_VALUE

        return df

    def to_avgint(self, parent_location_id, sex_id):
        """
        Converts the demographics of the model to the avgint table.
        :return:
        """
        LOG.info(f"Getting grid for the avgint table "
                 f"for parent location ID {parent_location_id} "
                 f"and sex_id {sex_id}.")
        grid = expand_grid({
            'sex_id': [sex_id],
            'location_id': self.location_dag.parent_children(parent_location_id),
            'year_id': self.demographics.year_id,
            'age_group_id': self.demographics.age_group_id
        })
        grid['time_lower'] = grid['year_id'].astype(int)
        grid['time_upper'] = grid['year_id'] + 1.
        grid = BaseInput().convert_to_age_lower_upper(df=grid)

        LOG.info("Adding covariates to avgint grid.")
<<<<<<< HEAD
        grid.merge()

        grid = self.interpolate_country_covariate_values(df=grid)
        grid = self.transform_country_covariates(df=grid)
=======
        grid = self.add_covariates_to_data(df=grid)
>>>>>>> 055018f1
        return grid

    @staticmethod
    def calculate_omega(asdr, csmr):
        """
        Calculates other cause mortality (omega) from ASDR (mtall -- all-cause mortality)
        and CSMR (mtspecific -- cause-specific mortality). For most diseases, mtall is a
        good approximation to omega, but we calculate omega = mtall - mtspecific in case it isn't.
        For diseases without CSMR (self.csmr_cause_id = None), then omega = mtall.
        """
        join_columns = ['location_id', 'time_lower', 'time_upper',
                        'age_lower', 'age_upper', 'sex_id']

        mtall = asdr[join_columns + ['meas_value']].copy()
        mtspecific = csmr[join_columns + ['meas_value']].copy()
        
        mtall.rename(columns={'meas_value': 'mtall'}, inplace=True)
        mtspecific.rename(columns={'meas_value': 'mtspecific'}, inplace=True)

        if mtspecific.empty:
            omega = mtall
            omega.rename(columns={'mtall': 'omega'}, inplace=True)
        else:
            omega = mtall.merge(mtspecific, on=join_columns)
            omega['mean'] = omega['mtall'] - omega['mtspecific']
            omega.drop(columns=['mtall', 'mtspecific'], inplace=True)
        
        negative_omega = omega['mean'] < 0
        if any(negative_omega):
            raise ValueError("There are negative values for omega. Must fix.")

        return omega

    def interpolate_country_covariate_values(self, df, cov_dict):
        """
        Interpolates the covariate values onto the data
        so that the non-standard ages and years match up to meaningful
        covariate values.

        :param df: (pd.DataFrame)
        :param cov_dict: (Dict)
        """
        LOG.info(f"Interpolating and merging the country covariates.")
        interp_df = get_interpolated_covariate_values(
            data_df=df,
            covariate_dict=cov_dict,
            population_df=self.population.configure_for_dismod(),
            location_dag=self.location_dag
        )
        return interp_df

    def transform_country_covariates(self, df):
        """
        Transforms the covariate data with the transformation ID.
        :param df: (pd.DataFrame)
        :return: self
        """
        for c in self.covariate_specs.covariate_specs:
            if c.study_country == 'country':
                LOG.info(f"Transforming the data for country covariate {c.covariate_id}.")
                df[c.name] = df[c.name].apply(
                    lambda x: COVARIATE_TRANSFORMS[c.transformation_id](x)
                )
        return df

    def calculate_country_covariate_reference_values(self, parent_location_id, sex_id):
        """
        Gets the country covariate reference value for a covariate ID and a parent location ID.
        Also gets the maximum difference between the reference value and covariate values observed.

        Run this when you're going to make a DisMod AT database for a specific parent location
        and sex ID.

        :param: (int)
        :param parent_location_id: (int)
        :param sex_id: (int)
        :return: List[CovariateSpec] list of the covariate specs with the correct reference values and max diff.
        """
        covariate_specs = copy(self.covariate_specs)

        age_min = self.dismod_data.age_lower.min()
        age_max = self.dismod_data.age_upper.max()
        time_min = self.dismod_data.time_lower.min()
        time_max = self.dismod_data.time_upper.max()

        children = list(self.location_dag.dag.successors(parent_location_id))
        
        for c in covariate_specs.covariate_specs:
            if c.study_country == 'study':
                if c.name == 's_sex':
                    c.reference = StudyCovConstants.SEX_COV_VALUE_MAP[SEX_ID_TO_NAME[sex_id]]
                    c.max_difference = StudyCovConstants.MAX_DIFFERENCE_SEX_COV
                elif c.name == 's_one':
                    c.reference = StudyCovConstants.ONE_COV_VALUE
                    c.max_difference = StudyCovConstants.MAX_DIFFERENCE_ONE_COV
                else:
                    raise ValueError(f"The only two study covariates allowed are sex and one, you tried {c.name}.")
            elif c.study_country == 'country':
                LOG.info(f"Calculating the reference and max difference for country covariate {c.covariate_id}.")

                cov_df = self.country_covariate_data[c.covariate_id]
                parent_df = cov_df.loc[cov_df.location_id == parent_location_id].copy()
                child_df = cov_df.loc[cov_df.location_id.isin(children)].copy()
                all_loc_df = pd.concat([child_df, parent_df], axis=0)

                # if there is no data for the parent location at all (which there should be provided by Central Comp)
                # then we are going to set the reference value to 0.
                if cov_df.empty:
                    reference_value = 0
                    max_difference = np.nan
                else:
                    pop_df = self.population.configure_for_dismod()
                    pop_df = pop_df.loc[pop_df.location_id == parent_location_id].copy()

                    df_to_interp = pd.DataFrame({
                        'location_id': parent_location_id,
                        'sex_id': [SEX_NAME_TO_ID['Both']],
                        'age_lower': [age_min], 'age_upper': [age_max],
                        'time_lower': [time_min], 'time_upper': [time_max]
                    })
                    reference_value = get_interpolated_covariate_values(
                        data_df=df_to_interp,
                        covariate_dict={c.name: parent_df},
                        population_df=pop_df,
                        location_dag=self.location_dag
                    )[c.name].iloc[0]
                    max_difference = np.max(
                        np.abs(all_loc_df.mean_value - reference_value)
                    ) + CascadeConstants.PRECISION_FOR_REFERENCE_VALUES

                c.reference = reference_value
                c.max_difference = max_difference
        covariate_specs.create_covariate_list()
        return covariate_specs

    def measures_to_exclude_from_settings(self, settings):
        """
        Gets the measures to exclude from the data from the model
        settings configuration.
        :param settings: (cascade.settings.configuration.Configuration)
        :return:
        """
        if not settings.model.is_field_unset("exclude_data_for_param"):
            measures_to_exclude = [self.integrand_map[m].name
                                   for m in settings.model.exclude_data_for_param
                                   if m in self.integrand_map]
        else:
            measures_to_exclude = list()
        if settings.policies.exclude_relative_risk:
            measures_to_exclude.append("relrisk")
        return measures_to_exclude

    def data_eta_from_settings(self, settings):
        """
        Gets the data eta from the settings Configuration.
        The default data eta is np.nan.
        settings.eta.data: (Dict[str, float]): Default value for eta parameter on distributions
            as a dictionary from measure name to float

        :param settings: (cascade.settings.configuration.Configuration)
        :return:
        """
        data_eta = defaultdict(lambda: np.nan)
        if not settings.eta.is_field_unset("data") and settings.eta.data:
            data_eta = defaultdict(lambda: float(settings.eta.data))
        for set_eta in settings.data_eta_by_integrand:
            data_eta[self.integrand_map[set_eta.integrand_measure_id]] = float(set_eta.value)
        return data_eta

    def density_from_settings(self, settings):
        """
        Gets the density from the settings Configuration.
        The default density is "gaussian".
        settings.model.data_density: (Dict[str, float]): Default values for density parameter on distributions
            as a dictionary from measure name to string

        :param settings: (cascade.settings.configuration.Configuration)
        :return:
        """
        density = defaultdict(lambda: "gaussian")
        if not settings.model.is_field_unset("data_density") and settings.model.data_density:
            density = defaultdict(lambda: settings.model.data_density)
        for set_density in settings.data_density_by_integrand:
            density[self.integrand_map[set_density.integrand_measure_id]] = set_density.value
        return density

    @staticmethod
    def nu_from_settings(settings):
        """
        Gets nu from the settings Configuration.
        The default nu is np.nan.
        settings.students_dof.data: (Dict[str, float]): The parameter for students-t distributions
        settings.log_students_dof.data: (Dict[str, float]): The parameter for students-t distributions in log-space

        :param settings: (cascade.settings.configuration.Configuration)
        :return:
        """
        nu = defaultdict(lambda: np.nan)
        nu["students"] = settings.students_dof.data
        nu["log_students"] = settings.log_students_dof.data
        return nu

    def reset_index(self, drop, inplace):
        pass


class MeasurementInputsFromSettings(MeasurementInputs):
    def __init__(self, settings):
        """
        Wrapper for MeasurementInputs that takes a settings object rather than the
        individual arguments. For convenience.
        :param settings: (cascade.collector.settings_configuration.SettingsConfiguration)

        Example:
        >>> from cascade_at.settings.base_case import BASE_CASE
        >>> from cascade_at.settings.settings import load_settings

        >>> settings = load_settings(BASE_CASE)
        >>> i = MeasurementInputs(settings)
        >>> i.get_raw_inputs()
        >>> i.configure_inputs_for_dismod()
        """
        covariate_ids = [i.country_covariate_id for i in settings.country_covariate]
        super().__init__(
            model_version_id=settings.model.model_version_id,
            gbd_round_id=settings.gbd_round_id,
            decomp_step_id=settings.model.decomp_step_id,
            csmr_process_version_id=None,
            csmr_cause_id=settings.model.add_csmr_cause,
            crosswalk_version_id=settings.model.crosswalk_version_id,
            country_covariate_id=covariate_ids,
            conn_def='epi',
            location_set_version_id=settings.location_set_version_id
        )<|MERGE_RESOLUTION|>--- conflicted
+++ resolved
@@ -209,16 +209,6 @@
             pop_df=self.population.configure_for_dismod(),
             loc_df=self.location_dag.df
         ) for c in self.covariate_data}
-<<<<<<< HEAD
-        
-        # This makes the specs not just for the country covariate but adds on the
-        # sex and one covariates.
-        self.covariate_specs = CovariateSpecs(settings.country_covariate)
-
-        self.dismod_data = self.interpolate_country_covariate_values(df=self.dismod_data)
-        self.dismod_data = self.transform_country_covariates(df=self.dismod_data)
-=======
->>>>>>> 055018f1
 
         self.dismod_data = self.add_covariates_to_data(df=self.dismod_data)
         self.dismod_data.loc[self.dismod_data.hold_out.isnull(), 'hold_out'] = 0.
@@ -266,14 +256,7 @@
         grid = BaseInput().convert_to_age_lower_upper(df=grid)
 
         LOG.info("Adding covariates to avgint grid.")
-<<<<<<< HEAD
-        grid.merge()
-
-        grid = self.interpolate_country_covariate_values(df=grid)
-        grid = self.transform_country_covariates(df=grid)
-=======
         grid = self.add_covariates_to_data(df=grid)
->>>>>>> 055018f1
         return grid
 
     @staticmethod
