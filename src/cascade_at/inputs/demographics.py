--- conflicted
+++ resolved
@@ -2,7 +2,6 @@
 
 from cascade_at.core.db import db_queries
 from cascade_at.inputs.locations import LocationDAG
-from cascade_at.inputs.utilites.gbd_ids import CascadeConstants
 
 
 class Demographics:
@@ -21,7 +20,6 @@
             gbd_team='cod', gbd_round_id=gbd_round_id)
         self.year_id = cod_demographics['year_id']
 
-<<<<<<< HEAD
         if location_set_version_id:
             location_dag = LocationDAG(
                 location_set_version_id=location_set_version_id,
@@ -30,8 +28,4 @@
             self.mortality_rate_location_id = list(location_dag.dag.nodes)
         else:
             self.location_id = []
-            self.mortality_rate_location_id = []
-=======
-        self.location_id = None
-        self.
->>>>>>> 6db88252
+            self.mortality_rate_location_id = []