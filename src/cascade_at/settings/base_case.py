BASE_CASE = {"model": {"random_seed": 139285335, "default_age_grid": "0 1 5 10 20 30 40 50 60 70 80 90 100",
           "default_time_grid": "1990 1995 2000 2005 2010 2015 2016", "add_calc_emr": "from_both", "birth_prev": 0,
           "ode_step_size": 5, "minimum_meas_cv": 0, "rate_case": "iota_pos_rho_zero", "data_density": "log_gaussian",
<<<<<<< HEAD
           "constrain_omega": 0, "modelable_entity_id": 2005, "decomp_step_id": 3, "research_area": 2, "title": "test",
           "description": "<p>test<\/p>", "bundle_id": 173, "crosswalk_version_id": 5699,
           "drill":"drill","drill_location_start":70,"drill_location_end":71,"drill_sex":2,
           "split_sex": "most_detailed", "add_csmr_cause": 587, "model_version_id": 395837,
           "relabel_incidence": 1},
=======
           "constrain_omega": 1, "modelable_entity_id": 2005, "decomp_step_id": 3, "research_area": 2, "title": "test",
           "description": "<p>test<\/p>", "bundle_id": 173, "crosswalk_version_id": 5699, "drill": "cascade",
           "split_sex": "most_detailed", "add_csmr_cause": 587, "model_version_id": 395837},
>>>>>>> 4d2f1d20
 "max_num_iter": {"fixed": 100, "random": 100}, "print_level": {"fixed": 5, "random": 0},
 "accept_after_max_steps": {"fixed": 5, "random": 5}, "students_dof": {"priors": 5, "data": 5},
 "log_students_dof": {"priors": 5, "data": 5}, "eta": {"priors": 0.01, "data": 0.01}, "config_version": 1,
 "min_cv": [{"cascade_level_id": "most_detailed", "value": 0.4}], "rate": [{"age_time_specific": 1, "default": {
    "value": {"density": "gaussian", "min": 1.0e-5, "mean": 1, "max": 1, "std": 1, "eta": 1},
    "dage": {"density": "gaussian", "min": 1.0e-5, "mean": 1, "max": 1, "std": 1, "eta": 1},
    "dtime": {"density": "gaussian", "min": 1.0e-5, "mean": 1, "max": 1, "std": 1, "eta": 1}}, "rate": "iota"}],
 "country_covariate": [
     {"age_time_specific": 0, "mulcov_type": "meas_value", "measure_id": 5, "country_covariate_id": 28,
      "transformation": 0}], "random_effect": [{"age_time_specific": 0, "default": {
    "value": {"density": "gaussian", "mean": 0, "std": 1, "eta": 1},
    "dage": {"density": "gaussian", "mean": 0, "std": 1, "eta": 1},
    "dtime": {"density": "gaussian", "mean": 0, "std": 1, "eta": 1}}, "rate": "iota"}],
 "study_covariate": [{"age_time_specific": 0}], "gbd_round_id": 6, "csmr_cod_output_version_id": 84,
 "csmr_mortality_output_version_id": 8003, "location_set_version_id": 544}<|MERGE_RESOLUTION|>--- conflicted
+++ resolved
@@ -1,17 +1,11 @@
 BASE_CASE = {"model": {"random_seed": 139285335, "default_age_grid": "0 1 5 10 20 30 40 50 60 70 80 90 100",
            "default_time_grid": "1990 1995 2000 2005 2010 2015 2016", "add_calc_emr": "from_both", "birth_prev": 0,
            "ode_step_size": 5, "minimum_meas_cv": 0, "rate_case": "iota_pos_rho_zero", "data_density": "log_gaussian",
-<<<<<<< HEAD
-           "constrain_omega": 0, "modelable_entity_id": 2005, "decomp_step_id": 3, "research_area": 2, "title": "test",
-           "description": "<p>test<\/p>", "bundle_id": 173, "crosswalk_version_id": 5699,
            "drill":"drill","drill_location_start":70,"drill_location_end":71,"drill_sex":2,
            "split_sex": "most_detailed", "add_csmr_cause": 587, "model_version_id": 395837,
-           "relabel_incidence": 1},
-=======
            "constrain_omega": 1, "modelable_entity_id": 2005, "decomp_step_id": 3, "research_area": 2, "title": "test",
            "description": "<p>test<\/p>", "bundle_id": 173, "crosswalk_version_id": 5699, "drill": "cascade",
-           "split_sex": "most_detailed", "add_csmr_cause": 587, "model_version_id": 395837},
->>>>>>> 4d2f1d20
+           "relabel_incidence": 1},
  "max_num_iter": {"fixed": 100, "random": 100}, "print_level": {"fixed": 5, "random": 0},
  "accept_after_max_steps": {"fixed": 5, "random": 5}, "students_dof": {"priors": 5, "data": 5},
  "log_students_dof": {"priors": 5, "data": 5}, "eta": {"priors": 0.01, "data": 0.01}, "config_version": 1,
